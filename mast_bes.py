--- conflicted
+++ resolved
@@ -12,10 +12,7 @@
 import copy
 import h5py
 import psutil
-<<<<<<< HEAD
 import itertools
-=======
->>>>>>> 26278efb
 import warnings
 
 import flap
